--- conflicted
+++ resolved
@@ -1,10 +1,3 @@
-<<<<<<< HEAD
-FROM alpine:3.8 as cryptbuilder
-ADD scripts/install_git_crypt.sh install_git_crypt.sh
-RUN ./install_git_crypt.sh && rm ./install_git_crypt.sh
-
-FROM alpine:3.8 as resource
-=======
 FROM golang:1.14 as builder
 ADD . /go/src/github.com/telia-oss/github-pr-resource
 WORKDIR /go/src/github.com/telia-oss/github-pr-resource
@@ -13,23 +6,13 @@
 
 FROM alpine:3.11 as resource
 COPY --from=builder /go/src/github.com/telia-oss/github-pr-resource/build /opt/resource
->>>>>>> ddf8693e
 RUN apk add --update --no-cache \
     git \
-    openssh
-
-FROM golang:1.13 as gobuilder
-ADD . /go/src/github.com/telia-oss/github-pr-resource
-WORKDIR /go/src/github.com/telia-oss/github-pr-resource
-RUN curl -sL https://taskfile.dev/install.sh | sh
-RUN ./bin/task build
+    openssh \
+    && chmod +x /opt/resource/*
+COPY scripts/askpass.sh /usr/local/bin/askpass.sh
+ADD scripts/install_git_crypt.sh install_git_crypt.sh
+RUN ./install_git_crypt.sh && rm ./install_git_crypt.sh
 
 FROM resource
-
-COPY scripts/askpass.sh /usr/local/bin/askpass.sh
-COPY --from=cryptbuilder /usr/local/bin/git-crypt /usr/local/bin/git-crypt
-COPY --from=gobuilder /go/src/github.com/telia-oss/github-pr-resource/build /opt/resource
-
-RUN chmod +x /opt/resource/*
-
 LABEL MAINTAINER=telia-oss