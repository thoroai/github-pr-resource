--- conflicted
+++ resolved
@@ -138,26 +138,15 @@
 	}
 
 	vars := map[string]interface{}{
-<<<<<<< HEAD
 		"repositoryOwner":   githubv4.String(m.Owner),
 		"repositoryName":    githubv4.String(m.Repository),
 		"statusContextName": githubv4.String(m.StatusContext),
 		"prFirst":           githubv4.Int(100),
-		"prStates":          []githubv4.PullRequestState{githubv4.PullRequestStateOpen, githubv4.PullRequestStateClosed, githubv4.PullRequestStateMerged},
+		"prStates":          prStates,
 		"prCursor":          (*githubv4.String)(nil),
 		"commitsLast":       githubv4.Int(1),
 		"prReviewStates":    []githubv4.PullRequestReviewState{githubv4.PullRequestReviewStateApproved},
 		"labelsFirst":       githubv4.Int(100),
-=======
-		"repositoryOwner": githubv4.String(m.Owner),
-		"repositoryName":  githubv4.String(m.Repository),
-		"prFirst":         githubv4.Int(100),
-		"prStates":        prStates,
-		"prCursor":        (*githubv4.String)(nil),
-		"commitsLast":     githubv4.Int(1),
-		"prReviewStates":  []githubv4.PullRequestReviewState{githubv4.PullRequestReviewStateApproved},
-		"labelsFirst":     githubv4.Int(100),
->>>>>>> b5878632
 	}
 
 	var response []*PullRequest
